import { config } from 'dotenv'
import { ethers } from 'ethers'
import { TransactionResponse, TransactionReceipt } from '@ethersproject/abstract-provider'
import { log } from './logger'
import { useConfig, ChainConfig, useProvider } from './config'
import { wallet } from './wallet'
import { TOKEN_USDC, TOKEN_WETH } from './tokens'
import moment from 'moment'
import JSBI from 'jsbi'

// Uniswap SDK interface
import { abi as IUniswapV3PoolABI }
    from '@uniswap/v3-core/artifacts/contracts/interfaces/IUniswapV3Pool.sol/IUniswapV3Pool.json'
import { abi as QuoterABI }
    from '@uniswap/v3-periphery/artifacts/contracts/lens/Quoter.sol/Quoter.json'
import { abi as NonfungiblePositionManagerABI }
    from '@uniswap/v3-periphery/artifacts/contracts/NonfungiblePositionManager.sol/NonfungiblePositionManager.json'
import { BigintIsh, Fraction, Token } from '@uniswap/sdk-core'
import {
    tickToPrice,
    TickMath,
    Pool,
    Position,
    MintOptions,
    NonfungiblePositionManager,
    toHex,
    Multicall,
    nearestUsableTick,
    SqrtPriceMath
} from '@uniswap/v3-sdk'
import { CurrencyAmount } from '@uniswap/smart-order-router'
import { metrics } from './metrics'

// Read our .env file
config()

// Static config that doesn't belong in the .env file.
const CHAIN_CONFIG: ChainConfig = useConfig()

const N_10_TO_THE_18 = BigInt(1_000_000_000_000_000_000)

const TOPIC_0_INCREASE_LIQUIDITY = '0x3067048beee31b25b2f1681f88dac838c8bba36af25bfb2b7cf7473a5847e35f'

export class PositionWithTokenId {
    readonly position: Position
    readonly tokenId: number

    constructor(
        _position: Position,
        _tokenId: number) {
        this.position = _position
        this.tokenId = _tokenId
    }
}

export let rangeOrderPoolTick: number

// On all transactions, set the deadline to 3 minutes from now
export const DEADLINE_SECONDS = 180

export const VALUE_ZERO_ETHER = ethers.utils.parseEther("0")

export const rangeOrderPoolContract = new ethers.Contract(
    CHAIN_CONFIG.addrPoolRangeOrder,
    IUniswapV3PoolABI,
    useProvider()
)

export const swapPoolContract = new ethers.Contract(
    CHAIN_CONFIG.addrPoolSwaps,
    IUniswapV3PoolABI,
    useProvider()
)

export const quoterContract = new ethers.Contract(
    CHAIN_CONFIG.addrQuoter,
    QuoterABI,
    useProvider()
)

// Contract source:
//   https://github.com/Uniswap/v3-periphery/blob/main/contracts/NonfungiblePositionManager.sol
// Etherscan UI for read functions:
//   https://etherscan.io/address/0xC36442b4a4522E871399CD717aBDD847Ab11FE88#readContract
export const positionManagerContract = new ethers.Contract(
    CHAIN_CONFIG.addrPositionManager,
    NonfungiblePositionManagerABI,
    useProvider()
)

export async function updateTick() {
    const slot = await rangeOrderPoolContract.slot0()

    rangeOrderPoolTick = slot[1]
}

export async function useSwapPool(): Promise<[Pool, boolean]> {
    return usePool(swapPoolContract)
}

export async function useRangeOrderPool(): Promise<[Pool, boolean]> {
    return usePool(rangeOrderPoolContract)
}

// Returns USDC's small units (USDC has six decimals)
// When the price in the pool is USDC 3,000, this will return 3_000_000_000.
export function price(): bigint {
    if (rangeOrderPoolTick === undefined) return 0n

    // tickToPrice() returns a Price<Token, Token> which extends Fraction in which numerator
    // and denominator are both JSBIs.
    const p = tickToPrice(TOKEN_WETH, TOKEN_USDC, rangeOrderPoolTick)

    // The least bad way to get from JSBI to BigInt is via strings for numerator and denominator.
    const num = BigInt(p.numerator.toString())
    const denom = BigInt(p.denominator.toString())

    return num * N_10_TO_THE_18 / denom
}

export function priceFormatted(): string {
    if (rangeOrderPoolTick === undefined) return 'unknown'

    // tickToPrice() returns a Price<Token, Token> which extends Fraction in which numerator
    // and denominator are both JSBIs.
    const p = tickToPrice(TOKEN_WETH, TOKEN_USDC, rangeOrderPoolTick)

    return p.toFixed(2, {groupSeparator: ','})
}


// Given the current tick (price) in the pool and a range width in ticks, what are the lower and
// upper ticks of the range? 
export function rangeAround(tick: number, width: number, tickSpacing: number): [number, number] {
    // Note that if rangeWidthTicks is not a multiple of the tick spacing for the pool, the range
    // returned here can be quite different to rangeWidthTicks.
    let tickLower = Math.round(tick - (width / 2))

    // Don't go under MIN_TICK, which can happen on testnets.
    tickLower = Math.max(tickLower, TickMath.MIN_TICK)
    tickLower = nearestUsableTick(tickLower, tickSpacing)

    let tickUpper = Math.round(tick + (width / 2))

    // Don't go over MAX_TICK, which can happen on testnets.
    tickUpper = Math.min(tickUpper, TickMath.MAX_TICK)
    tickUpper = nearestUsableTick(tickUpper, tickSpacing)

    return [tickLower, tickUpper]
}

export async function currentPosition(address: string): Promise<PositionWithTokenId | undefined> {
    // Get the token ID for our position from the position manager contract/NFT.
    const tokenId = await currentTokenId(address)

    if (tokenId === undefined) {
<<<<<<< HEAD
        console.log(`No existing position NFT`)
        metrics.currentPositionNft.set(0);
=======
        log.info(`No existing position NFT`)
>>>>>>> 2d59356a

        return undefined
    }
    else {
<<<<<<< HEAD
        console.log(`Position NFT: ${positionWebUrl(tokenId)}`)
        metrics.currentPositionNft.set(Math.floor(tokenId)); // Why is the token id a float?
=======
        log.info(`Position NFT: ${positionWebUrl(tokenId)}`)
>>>>>>> 2d59356a
    }

    const position = await positionManagerContract.positions(tokenId)

    const [rangeOrderPool, wethFirstInRangeOrderPool] = await useRangeOrderPool()

    const usablePosition = new Position({
        pool: rangeOrderPool,
        liquidity: position.liquidity,
        tickLower: position.tickLower,
        tickUpper: position.tickUpper
    })

    return new PositionWithTokenId(usablePosition, tokenId)
}

// Every pool we use has WETH as one token and USDC as the other, but the order varies from Mainnet
// to Arbitrum, annoyingly.
export async function tokenOrderIsWethFirst(poolContract: ethers.Contract): Promise<boolean> {
    const token0 = await poolContract.token0()
    const token1 = await poolContract.token1()

    if (token0.toUpperCase() == CHAIN_CONFIG.addrTokenWeth.toUpperCase() &&
        token1.toUpperCase() == CHAIN_CONFIG.addrTokenUsdc.toUpperCase()) {
        // log.info(`Token order in the pool is 0: WETH, 1: USDC`)
        return true
    }
    else if (token0.toUpperCase() == CHAIN_CONFIG.addrTokenUsdc.toUpperCase() &&
        token1.toUpperCase() == CHAIN_CONFIG.addrTokenWeth.toUpperCase()) {
        // log.info(`Token order in the pool is 0: USDC, 1: WETH`)
        return false
    }
    else {
        throw 'Tokens in range order pool contract are not WETH and USDC. WTF.'
    }
}

export function extractTokenId(txReceipt: TransactionReceipt): number | undefined {
    if (!Array.isArray(txReceipt.logs)) throw `Expected a logs array`

    for (const log of txReceipt.logs) {
        if (log.topics[0] === TOPIC_0_INCREASE_LIQUIDITY && log.topics[1]) {
            const tokenIdHexString = log.topics[1]
            const tokenId = ethers.BigNumber.from(tokenIdHexString)

            // This will throw an error if Uniswap ever has more LP positions than Number.MAX_SAFE_INTEGER.
            return tokenId.toNumber()
        }
    }

    return undefined
}

// Replaced by currentPosition()
/*
export async function positionByTokenId(tokenId: number, wethFirst: boolean): Promise<Position> {
    // Do NOT call these once on startup. They need to be called every time we use the pool.
    const [position, liquidity, slot, fee, tickSpacing] = await Promise.all([
        positionManagerContract.positions(tokenId),
        rangeOrderPoolContract.liquidity(),
        rangeOrderPoolContract.slot0(),
        rangeOrderPoolContract.fee(),
        rangeOrderPoolContract.tickSpacing()
    ])

    // The fee in the pool determines the tick spacing and if it's zero, the tick spacing will be
    // undefined. This will throw an error when the position gets created.
    if (fee == 0) throw `No fee. WTF.`
    if (tickSpacing == 0) throw `No tick spacing. WTF.`

    // The Pool instance on the position at this point is sorely lacking. Replace it. Because all
    // the properties on the Position are readonly this means constructing a new one.

    // The order of the tokens in the pool varies from chain to chain, annoyingly.
    //   Ethereum mainnet: USDC is first
    //   Arbitrum mainnet: WETH is first
    let token0
    let token1

    if (wethFirst) {
        token0 = TOKEN_WETH
        token1 = TOKEN_USDC
    }
    else {
        token0 = TOKEN_USDC
        token1 = TOKEN_WETH
    }

    const usablePool = new Pool(
        token0,
        token1,
        fee,
        slot[0].toString(), // SqrtRatioX96
        liquidity.toString(), // Liquidity
        slot[1] // Tick
    )

    // log.info(`Tick lower, upper: ${position.tickLower}, ${position.tickUpper}`)

    // Note that in some previous versions of the Uniswap modules we used to have to replace the
    // position.liquidity property with a JSBI in order for removeCallParameters() to work. We no
    // longer need to, it seems.
    // const liquidityJsbi = JSBI.BigInt(position.liquidity)
    // log.info(`Position liquidity: ${liquidityJsbi.toString()}`)

    const usablePosition = new Position({
        pool: usablePool,
        liquidity: position.liquidity,
        tickLower: position.tickLower,
        tickUpper: position.tickUpper
    })

    return usablePosition
}
*/

export function positionWebUrl(tokenId: number): string {
    // TODO: Add chain parameter. Works without one for L1 of if you're already on the right chain.
    return `https://app.uniswap.org/#/pool/${tokenId}`
}

// Simplified fork of Uniswap's NonfungiblePositionManager.removeCallParameters(), which has given
// us grief in the past (liquidity in call params higher than position liquidity). We always want
// to remove 100% of our liquidity.
//   https://github.com/Uniswap/v3-sdk/blob/main/src/nonfungiblePositionManager.ts#L341
export function removeCallParameters(position: Position,
    tokenId: number,
    deadline: BigintIsh,
    recipient: string): string {
    const calldatas: string[] = []

    const deadlineHex = toHex(deadline)
    const tokenIdHex = toHex(tokenId)

    // Verbatim from NonfungiblePositionManager
    const MaxUint128 = toHex(JSBI.subtract(JSBI.exponentiate(JSBI.BigInt(2), JSBI.BigInt(128)), JSBI.BigInt(1)))

    // Remove liquidity function call.
    calldatas.push(
      NonfungiblePositionManager.INTERFACE.encodeFunctionData('decreaseLiquidity', [
        {
          tokenId,
          liquidity: toHex(position.liquidity),
          amount0Min: toHex(0),
          amount1Min: toHex(0),
          deadline
        }
      ])
    )

    // Collect function call.
    calldatas.push(
      NonfungiblePositionManager.INTERFACE.encodeFunctionData('collect', [
        {
          tokenId,
          recipient: recipient,
          amount0Max: MaxUint128,
          amount1Max: MaxUint128
        }
      ])
    )

    return Multicall.encodeMulticall(calldatas)
}

// Simplied fork of Uniswap's calculateOptimalRatio() function in the smart-order-router repo.
// We are always swapping token0 for token1 wrt "amount0" and "amount1" below.
//   https://github.com/Uniswap/smart-order-router/blob/3e4b8ba06f78930a7310ca7880df136592c98549/src/routers/alpha-router/alpha-router.ts#L1444
export function calculateOptimalRatio(tickLower: number, tickUpper: number, tickCurrent: number): Fraction {
    const lowerSqrtRatioX96 = TickMath.getSqrtRatioAtTick(tickLower)
    const upperSqrtRatioX96 = TickMath.getSqrtRatioAtTick(tickUpper)

    const sqrtRatioX96 = TickMath.getSqrtRatioAtTick(tickCurrent)

    const precision = JSBI.BigInt('1' + '0'.repeat(18))

    const optimalRatio = new Fraction(
      SqrtPriceMath.getAmount0Delta(
        sqrtRatioX96,
        upperSqrtRatioX96,
        precision,
        true
      ),
      SqrtPriceMath.getAmount1Delta(
        sqrtRatioX96,
        lowerSqrtRatioX96,
        precision,
        true
      )
    )

    return optimalRatio
}

// This is functionally verbatim from:
//   https://github.com/Uniswap/smart-order-router/blob/main/src/routers/alpha-router/functions/calculate-ratio-amount-in.ts
// but this function is not exported by that module. License is GPL v3.
export function calculateRatioAmountIn(
    optimalRatio: Fraction,
    inputTokenPrice: Fraction,
    inputBalance: CurrencyAmount,
    outputBalance: CurrencyAmount
  ): CurrencyAmount {
    // formula: amountToSwap = (inputBalance - (optimalRatio * outputBalance)) / ((optimalRatio * inputTokenPrice) + 1))
    const amountToSwapRaw = new Fraction(inputBalance.quotient)
        .subtract(optimalRatio.multiply(outputBalance.quotient))
        .divide(optimalRatio.multiply(inputTokenPrice).add(1));

    if (amountToSwapRaw.lessThan(0)) {
        // should never happen since we do checks before calling in
        throw new Error('calculateRatioAmountIn: insufficient input token amount');
    }

    return CurrencyAmount.fromRawAmount(
        inputBalance.currency,
        amountToSwapRaw.quotient
    );
}

export function calculateRatioAmountInWithDebugging(
  optimalRatio: Fraction,
  inputTokenPrice: Fraction,
  inputBalance: CurrencyAmount,
  outputBalance: CurrencyAmount
): CurrencyAmount {
    // Swapping USDC to WETH
    // calculateRatioAmountIn() inputTokenPrice: 0.00033484
    // calculateRatioAmountIn() inputBalance.quotient: 1_511_316_988 (1511.31 USDC)
    // calculateRatioAmountIn() outputBalance.quotient: 148_525_588_264_069_585 (0.148 WETH)
    // calculateRatioAmountIn() inputQuotient: 1_511_316_988
    // calculateRatioAmountIn() optimalRatio multiplied by output balance quotient: 29872368485216593065608194.81148793
    // calculateRatioAmountIn() optimalRatio multiplied by input token price: 67344886988928548.57381418
    // calculateRatioAmountIn() denominator: 67344886988928548.57381418
    // calculateRatioAmountIn() numerator: -29872368485216591554291206.81148793
    // calculateRatioAmountIn() amountToSwapRaw2: -443572924.69920674
    
  log.info(`calculateRatioAmountIn() inputTokenPrice: ${inputTokenPrice.toFixed(8)}`)
  log.info(`calculateRatioAmountIn() inputBalance.quotient: ${inputBalance.quotient}`)
  log.info(`calculateRatioAmountIn() outputBalance.quotient: ${outputBalance.quotient}`) // 0

  // TODO: Our optimal ratio looks fine, but the amount to swap can be negative if optimalRatio * outputBalance > inputBalance
  // Consider:
  //   Not using this function and solving the simultaneous equation in code.
  //   Solving iteratively by increasing the input amount 1 USDC or 0.0001 ETH at a time using a Position instace.
  //   Hit the author of this up for help: https://atiselsts.github.io/pdfs/uniswap-v3-liquidity-math.pdf
  //   Rounding the output balance down to zero when it is below some trivial amount. Pointless - it's when output balance is high that we're more likely to run into a negative swap amount.
  // Done:
  //   Opening a bug on the smart-order-router SDK, with valid inputs

  // 1_998_121_297
  const inputQuotient = new Fraction(inputBalance.quotient)
  log.info(`calculateRatioAmountIn() inputQuotient: ${inputQuotient.toFixed(0)}`)

  // 39_476_363_836.45253787
  const optimalRatioByOutputBalanceQuotient = optimalRatio.multiply(outputBalance.quotient)
  log.info(`calculateRatioAmountIn() optimalRatio multiplied by output balance quotient: ${optimalRatioByOutputBalanceQuotient.toFixed(8)}`)

  const optimalRatioByInputTokenPrice = optimalRatio.multiply(inputTokenPrice)
  log.info(`calculateRatioAmountIn() optimalRatio multiplied by input token price: ${optimalRatioByInputTokenPrice.toFixed(8)}`)

  const denominator = optimalRatioByInputTokenPrice.add(1)
  log.info(`calculateRatioAmountIn() denominator: ${optimalRatioByInputTokenPrice.toFixed(8)}`)

  // 1_998_121_297 - 39_476_363_836
  const numerator = inputQuotient.subtract(optimalRatioByOutputBalanceQuotient)
  log.info(`calculateRatioAmountIn() numerator: ${numerator.toFixed(8)}`)

  const amountToSwapRaw2 = numerator.divide(denominator)
  log.info(`calculateRatioAmountIn() amountToSwapRaw2: ${amountToSwapRaw2.toFixed(8)}`)

  // formula: amountToSwap = (inputBalance - (optimalRatio * outputBalance)) / ((optimalRatio * inputTokenPrice) + 1))
  let amountToSwapRaw = new Fraction(inputBalance.quotient)
    .subtract(optimalRatio.multiply(outputBalance.quotient))
    .divide(optimalRatio.multiply(inputTokenPrice).add(1))

  if (amountToSwapRaw.lessThan(0)) {
    // Try inverting the optimal ratio
    const optimalRatioInverted = optimalRatio.invert()

    amountToSwapRaw = new Fraction(inputBalance.quotient)
        .subtract(optimalRatioInverted.multiply(outputBalance.quotient))
        .divide(optimalRatioInverted.multiply(inputTokenPrice).add(1))

    if (amountToSwapRaw.lessThan(0)) {
        throw new Error('calculateRatioAmountIn(): insufficient input token amount, even after inverting optimal ratio')
    }
  }

  return CurrencyAmount.fromRawAmount(
    inputBalance.currency,
    amountToSwapRaw.quotient
  )
}

export async function createPoolOnTestnet() {
    if (!CHAIN_CONFIG.isTestnet) {
        throw 'Not on a testnet'
    }

    // 0.30%
    const fee: number = 3000

    // Run `ts-node src/index.ts --monitor` to get some suitable starting values for these from the
    // existing pool on mainnet.
    // These were at a USDC price of 4,604.00.
    const sqrtRatioX96: string = '1167653694127320251748170330430894' // Expects BigintIsh
    const liquidity: string = '17794964695224007502' // Expects BigintIsh
    const tickCurrent: number = 191973

    const newPool = new Pool(
        TOKEN_USDC,
        TOKEN_WETH,
        fee,
        sqrtRatioX96,
        liquidity,
        tickCurrent
    )

    // Observed on a manually created position, therefore valid.
    const minTick: number = 191580
    const maxTick: number = 195840

    await wallet.logBalances()

//     const availableUsdc = (await wallet.usdc()).toString()
//     const availableWeth = (await wallet.weth()).toString()
//     const availableEth = (await wallet.getBalance()).toString()
//     log.info(`createPoolOnTestnet(): Amounts available: ${availableUsdc} USDC, ${availableWeth} WETH, \
// ${availableEth} ETH`)

    // Eyeball these and make sure they're within our available amounts logged above and that we
    // have enough for gas.

    // 500 USDC, 6 decimals
    const amountUsdc = '500000000'

    // ~0.1 WETH, 18 decimals. Works for the above price of 4,604.00 USDC.
    const amountWeth = '10860121633000000'

    const position = Position.fromAmounts({
        pool: newPool,
        tickLower: minTick,
        tickUpper: maxTick,
        amount0: amountUsdc,
        amount1: amountWeth,
        useFullPrecision: true
    })

    const mintOptions: MintOptions = {
        slippageTolerance: CHAIN_CONFIG.slippageTolerance,
        deadline: moment().unix() + DEADLINE_SECONDS,
        recipient: wallet.address,
        createPool: true
    }

    // addCallParameters() implementation:
    //   https://github.com/Uniswap/v3-sdk/blob/6c4242f51a51929b0cd4f4e786ba8a7c8fe68443/src/nonfungiblePositionManager.ts#L164
    // Don't bother logging the calldata. It'll be on the txResponse instance below.
    const { calldata, value } = NonfungiblePositionManager.addCallParameters(position, mintOptions)
  
    const nonce = await wallet.getTransactionCount("latest")

    // This is a testnet. Low ball the gas price.
    const gasPriceBid = ethers.utils.parseUnits("2", "gwei").toBigInt()
  
    // Sending WETH, not ETH, so value is zero here. WETH amount is in the call data.
    const txRequest = {
        from: wallet.address,
        to: CHAIN_CONFIG.addrPositionManager,
        value: VALUE_ZERO_ETHER,
        nonce: nonce,
        gasLimit: CHAIN_CONFIG.gasLimit,
        gasPrice: gasPriceBid,
        data: calldata
    }

    // Send the transaction to the provider.
    const txResponse: TransactionResponse = await wallet.sendTransaction(txRequest)

    log.info(`createPoolOnTestnet() TX response:`)
    console.dir(txResponse)

    // log.info(`createPoolOnTestnet() Max fee per gas: ${txResponse.maxFeePerGas?.toString()}`) // 100_000_000_000 wei or 100 gwei
    // log.info(`createPoolOnTestnet() Gas limit: ${txResponse.gasLimit?.toString()}`) // 450_000

    const txReceipt: TransactionReceipt = await txResponse.wait()

    log.info(`createPoolOnTestnet() TX receipt:`)
    console.dir(txReceipt)

    // If we get a revert with `Fail with error: 'STF'` here, STF is `safe transfer from` and this
    // is thrown by:
    //   https://github.com/Uniswap/v3-periphery/blob/9ca9575d09b0b8d985cc4d9a0f689f7a4470ecb7/contracts/libraries/TransferHelper.sol#L21
    // We need to approve the position manager contract to spend the tokens.

    // Otherwise, check etherscan for the logs from this tx. There should be a pool address in
    // there. Put that in the config for this testnet.
}

// Get the token ID of the last position, as long as it's still open (ie. has non zero liquidity).
// We only have one position open at a time, so the last one is the current, open one.
async function currentTokenId(address: string): Promise<number | undefined> {
    // This count includes all the closed positions.
    const positionCount = await positionManagerContract.balanceOf(address)

    if (positionCount == 0) {
        return undefined
    }

    const tokenId = await positionManagerContract.tokenOfOwnerByIndex(address, positionCount - 1)

    // Get the liquidity of this position
    const position: Position = await positionManagerContract.positions(tokenId)

    // Check for zero liquidity in the position
    // This has been tested with an account with only old, closed positions.
    if (JSBI.EQ(JSBI.BigInt(0), JSBI.BigInt(position.liquidity))) {
        // log.info(`currentTokenId(): Existing position with token ID ${tokenId} has no liquidity.\
 // Ignoring position.`)

        return undefined
    }

    return tokenId
}

async function usePool(poolContract: ethers.Contract): Promise<[Pool, boolean]> {
    // Do NOT call these once on startup. They need to be called every time we use the pool.
    const [liquidity, slot, fee, tickSpacing] = await Promise.all([
        poolContract.liquidity(),
        poolContract.slot0(),
        poolContract.fee(),
        poolContract.tickSpacing()
    ])

    // The fee in the pool determines the tick spacing and if it's zero, the tick spacing will be
    // undefined. This will throw an error when the position gets created.
    if (fee == 0) throw `No fee. WTF.`
    if (tickSpacing == 0) throw `No tick spacing. WTF.`

    // Do NOT pass a strings for these parameters below! JSBI does very little type checking.
    const sqrtRatioX96AsJsbi = JSBI.BigInt(slot[0].toString())
    const liquidityAsJsbi = JSBI.BigInt(liquidity.toString())

    // The order of the tokens in the pool varies from chain to chain, annoyingly.
    // Ethereum mainnet: USDC is first
    // Arbitrum mainnet: WETH is first
    const wethFirst: boolean = await tokenOrderIsWethFirst(poolContract)

    let token0: Token
    let token1: Token

    if (wethFirst) {
        token0 = TOKEN_WETH
        token1 = TOKEN_USDC
    }
    else {
        token0 = TOKEN_USDC
        token1 = TOKEN_WETH
    }

    const pool = new Pool(
        token0,
        token1,
        fee,
        sqrtRatioX96AsJsbi,
        liquidityAsJsbi,
        slot[1] // tickCurrent
    )

    return [pool, wethFirst]
}<|MERGE_RESOLUTION|>--- conflicted
+++ resolved
@@ -154,22 +154,14 @@
     const tokenId = await currentTokenId(address)
 
     if (tokenId === undefined) {
-<<<<<<< HEAD
-        console.log(`No existing position NFT`)
+        log.info(`No existing position NFT`)
         metrics.currentPositionNft.set(0);
-=======
-        log.info(`No existing position NFT`)
->>>>>>> 2d59356a
 
         return undefined
     }
     else {
-<<<<<<< HEAD
-        console.log(`Position NFT: ${positionWebUrl(tokenId)}`)
+        log.info(`Position NFT: ${positionWebUrl(tokenId)}`)
         metrics.currentPositionNft.set(Math.floor(tokenId)); // Why is the token id a float?
-=======
-        log.info(`Position NFT: ${positionWebUrl(tokenId)}`)
->>>>>>> 2d59356a
     }
 
     const position = await positionManagerContract.positions(tokenId)
