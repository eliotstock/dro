--- conflicted
+++ resolved
@@ -1,11 +1,8 @@
 import { config } from 'dotenv'
 import moment from 'moment'
-<<<<<<< HEAD
 import express from 'express'
 import { initMetrics, metricsHandler } from './metrics'
-=======
 import { log } from './logger'
->>>>>>> 2d59356a
 import { useConfig, ChainConfig, useProvider } from './config'
 import { updateGasPrice, gasPriceFormatted } from './wallet'
 import { handleCommandLineArgs } from './command'
